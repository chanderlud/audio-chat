pub mod audio_chat;
pub mod contact;
pub mod crypto;
pub mod error;
pub mod logger;
pub mod overlay;
pub mod player;
<<<<<<< HEAD
/// flutter_rust_bridge:ignore
#[cfg(any(target_os = "windows", target_os = "unix"))]
mod screenshare;
/// flutter_rust_bridge:ignore
mod constants;
=======
#[cfg(any(target_os = "windows", target_os = "macos"))]
mod screenshare;
>>>>>>> 4c24792a
<|MERGE_RESOLUTION|>--- conflicted
+++ resolved
@@ -5,13 +5,8 @@
 pub mod logger;
 pub mod overlay;
 pub mod player;
-<<<<<<< HEAD
 /// flutter_rust_bridge:ignore
-#[cfg(any(target_os = "windows", target_os = "unix"))]
+#[cfg(any(target_os = "windows", target_os = "macos"))]
 mod screenshare;
 /// flutter_rust_bridge:ignore
-mod constants;
-=======
-#[cfg(any(target_os = "windows", target_os = "macos"))]
-mod screenshare;
->>>>>>> 4c24792a
+mod constants;